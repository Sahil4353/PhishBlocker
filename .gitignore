--- conflicted
+++ resolved
@@ -37,7 +37,7 @@
 *.db
 *.db-wal
 *.db-shm
-<<<<<<< HEAD
+
 /data/raw/
 /data/processed/*.csv
 /models/*.joblib
@@ -46,9 +46,9 @@
 phishblocker.db*
 models/*.pt
 models/cache/
-=======
 
-# === Data & models (ignore contents, keep structure) ===
+
+
 data/*
 !data/
 !data/.gitkeep
@@ -59,5 +59,4 @@
 
 models/*
 !models/
-!models/.gitkeep
->>>>>>> 62d0502b
+!models/.gitkeep